--- conflicted
+++ resolved
@@ -357,12 +357,7 @@
 - **VoiceToTextAPI** - Backend communication
 - **VoiceToTextAPI** caches transcriptions by audio fingerprint to avoid
   repeated API calls when the same audio is processed.
-<<<<<<< HEAD
 - **TTSService** - Speaks AI responses using `react-native-tts`
-=======
->>>>>>> b0ac58fb
-- **React Components** - UI integration
-
 ### Performance
 
 Typical performance metrics:
