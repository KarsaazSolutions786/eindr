// RegisterScreen.tsx
import { Button, Input, SocialButton, Header } from '@components/common';
import theme from '@theme/theme';
import React, { useState } from 'react';
import {
  View,
<<<<<<< HEAD
  Text,
  StyleSheet,
  TouchableOpacity,
  KeyboardAvoidingView,
  Platform,
  SafeAreaView,
  ScrollView,
} from 'react-native';
import Icon from 'react-native-vector-icons/FontAwesome';
=======
  TouchableOpacity,
  Text,
  Alert,
  StyleSheet,
  ScrollView,
} from 'react-native';
import { useDispatch, useSelector } from 'react-redux';
import { NativeStackScreenProps } from '@react-navigation/native-stack';
>>>>>>> aac15b81

interface Gender {
  label: string;
  value: string;
}

<<<<<<< HEAD
const RegisterScreen: React.FC = () => {
=======
// Common Component Imports
import { Input, Button } from '@components/common';
import theme from '@theme/theme';

type Props = NativeStackScreenProps<AuthStackParamList, 'Register'>;

const RegisterScreen = ({ navigation }: Props) => {
>>>>>>> aac15b81
  const [fullName, setFullName] = useState('');
  const [email, setEmail] = useState('');
  const [gender, setGender] = useState('');
  const [password, setPassword] = useState('');
  const [confirmPassword, setConfirmPassword] = useState('');
  const [showGenderDropdown, setShowGenderDropdown] = useState(false);

  // Form validation states
  const [fullNameError, setFullNameError] = useState('');
  const [emailError, setEmailError] = useState('');
  const [genderError, setGenderError] = useState('');
  const [passwordError, setPasswordError] = useState('');
  const [confirmPasswordError, setConfirmPasswordError] = useState('');

  // Gender options
  const genderOptions: Gender[] = [
    { label: 'Male', value: 'male' },
    { label: 'Female', value: 'female' },
    { label: 'Other', value: 'other' },
    { label: 'Prefer not to say', value: 'not_specified' },
  ];

  const handleRegister = () => {
    // Reset all error states
    setFullNameError('');
    setEmailError('');
    setGenderError('');
    setPasswordError('');
    setConfirmPasswordError('');

    // Validate form
    let isValid = true;

    if (!fullName.trim()) {
      setFullNameError('Full name is required');
      isValid = false;
    }

    if (!email.trim()) {
      setEmailError('Email is required');
      isValid = false;
    } else if (!/\S+@\S+\.\S+/.test(email)) {
      setEmailError('Please enter a valid email');
      isValid = false;
    }

    if (!gender) {
      setGenderError('Please select a gender');
      isValid = false;
    }

    if (!password) {
      setPasswordError('Password is required');
      isValid = false;
    } else if (password.length < 8) {
      setPasswordError('Password must be at least 8 characters');
      isValid = false;
    }

    if (!confirmPassword) {
      setConfirmPasswordError('Please confirm your password');
      isValid = false;
    } else if (password !== confirmPassword) {
      setConfirmPasswordError('Passwords do not match');
      isValid = false;
    }

    if (isValid) {
      console.log('Registration submitted:', { fullName, email, gender, password });
      // Implement your registration logic here
    }
  };

  const handleSocialRegister = (provider: 'google' | 'facebook' | 'apple') => {
    console.log(`Register with ${provider}`);
    // Implement social registration logic
  };

  const toggleGenderDropdown = () => {
    setShowGenderDropdown(!showGenderDropdown);
  };

  const selectGender = (selectedGender: Gender) => {
    setGender(selectedGender.label);
    setShowGenderDropdown(false);
    if (genderError) setGenderError('');
  };

  const goBack = () => {
    console.log('Go back');
    // Navigation logic to go back to previous screen
  };

  return (
<<<<<<< HEAD
    <SafeAreaView style={styles.container}>
      <KeyboardAvoidingView
        behavior={Platform.OS === 'ios' ? 'padding' : 'height'}
        style={styles.keyboardAvoidingView}>
        <ScrollView contentContainerStyle={styles.scrollContent}>
          <Header showBackArrow onBackPress={goBack} />

          <View style={styles.form}>
            <Input
              label="Full name"
              placeholder="Enter user name"
              value={fullName}
              onChangeText={text => {
                setFullName(text);
                if (fullNameError) setFullNameError('');
              }}
              error={fullNameError}
            />

            <Input
              label="Email"
              placeholder="Enter Email"
              value={email}
              onChangeText={text => {
                setEmail(text);
                if (emailError) setEmailError('');
              }}
              keyboardType="email-address"
              autoCapitalize="none"
              error={emailError}
            />

            {/* Gender dropdown field */}
            <View style={styles.inputContainer}>
              <Text style={styles.label}>Gender</Text>
              <TouchableOpacity
                style={[styles.dropdownButton, genderError ? styles.inputError : null]}
                onPress={toggleGenderDropdown}>
                <View style={styles.dropdownTextContainer}>
                  <Text style={[styles.dropdownText, !gender ? styles.placeholderText : null]}>
                    {gender || '--Select gender--'}
                  </Text>
                </View>
                {/* <Icon name="chevron-down" size={20} color={theme.colors.text.secondary} /> */}
              </TouchableOpacity>
              {genderError ? <Text style={styles.errorText}>{genderError}</Text> : null}

              {/* Dropdown options */}
              {showGenderDropdown && (
                <View style={styles.dropdownList}>
                  {genderOptions.map(option => (
                    <TouchableOpacity
                      key={option.value}
                      style={styles.dropdownItem}
                      onPress={() => selectGender(option)}>
                      <Text style={styles.dropdownItemText}>{option.label}</Text>
                    </TouchableOpacity>
                  ))}
                </View>
              )}
            </View>

            <Input
              label="Password"
              placeholder="Enter password"
              value={password}
              onChangeText={text => {
                setPassword(text);
                if (passwordError) setPasswordError('');
              }}
              error={passwordError}
              isPassword
              secureTextEntry
            />

            <Input
              label="Confirm password"
              placeholder="Enter Confirm password"
              value={confirmPassword}
              onChangeText={text => {
                setConfirmPassword(text);
                if (confirmPasswordError) setConfirmPasswordError('');
              }}
              error={confirmPasswordError}
              isPassword
              secureTextEntry
            />

            <Button
              variant="primary"
              size="md"
              fullWidth
              onPress={handleRegister}
              style={styles.registerButton}>
              Register
            </Button>

            <View style={styles.divider}>
              <View style={styles.dividerLine} />
              <Text style={styles.dividerText}>Or register in with</Text>
              <View style={styles.dividerLine} />
            </View>

            <View style={styles.socialButtons}>
              <SocialButton iconName="google" onPress={() => handleSocialRegister('google')} />
              <SocialButton iconName="facebook" onPress={() => handleSocialRegister('facebook')} />
              <SocialButton iconName="apple" onPress={() => handleSocialRegister('apple')} />
            </View>
          </View>
        </ScrollView>
      </KeyboardAvoidingView>
    </SafeAreaView>
  );
};

const styles = StyleSheet.create({
  container: {
    flex: 1,
    backgroundColor: theme.colors.background.primary,
    paddingBottom: theme.spacing.xl,
  },
  keyboardAvoidingView: {
    flex: 1,
  },
  scrollContent: {
    flexGrow: 1,
    padding: theme.spacing.lg,
  },
  header: {
    flexDirection: 'row',
    alignItems: 'center',
    marginBottom: theme.spacing.xl,
    marginTop: theme.spacing.xl,
  },
  backButton: {
    padding: theme.spacing.sm,
  },
  titleContainer: {
    flex: 1,
    alignItems: 'center',
    marginRight: theme.spacing.xl, // To account for the back button
  },
  logo: {
    fontSize: theme.typography.fontSize['2xl'],
    fontFamily: theme.typography.fontFamily.bold,
    color: theme.colors.white,
  },
  tagline: {
    fontSize: theme.typography.fontSize.sm,
    fontFamily: theme.typography.fontFamily.regular,
    color: theme.colors.text.secondary,
    fontStyle: 'italic',
  },
  form: {
    width: '100%',
  },
  registerButton: {
    marginTop: theme.spacing.md,
  },
  divider: {
    flexDirection: 'row',
    alignItems: 'center',
    marginVertical: theme.spacing.xl,
  },
  dividerLine: {
    flex: 1,
    height: 1,
    backgroundColor: theme.colors.border.primary,
  },
  dividerText: {
    color: theme.colors.text.secondary,
    paddingHorizontal: theme.spacing.md,
    fontSize: theme.typography.fontSize.sm,
    fontFamily: theme.typography.fontFamily.regular,
  },
  socialButtons: {
    flexDirection: 'row',
    justifyContent: 'center',
    marginTop: theme.spacing.md,
    gap: theme.spacing.md,
  },

  // Custom dropdown styles
  inputContainer: {
    marginBottom: theme.spacing.md,
  },
  label: {
    fontSize: theme.typography.fontSize.lg,
    color: theme.colors.text.secondary,
    marginBottom: theme.spacing.sm,
    fontFamily: theme.typography.fontFamily.medium,
  },
  dropdownButton: {
    flexDirection: 'row',
    alignItems: 'center',
    justifyContent: 'space-between',
    paddingHorizontal: theme.spacing.lg,
    paddingVertical: theme.spacing.md,
    borderWidth: 1,
    borderColor: theme.colors.border.primary,
    borderRadius: theme.borderRadius.sm,
    backgroundColor: theme.colors.background.secondary,
  },
  dropdownTextContainer: {
    flexDirection: 'row',
    alignItems: 'center',
  },
  dropdownIcon: {
    marginRight: theme.spacing.md,
  },
  dropdownText: {
    flex: 1,
    fontSize: theme.typography.fontSize.md,
    color: theme.colors.text.primary,
    fontFamily: theme.typography.fontFamily.regular,
  },
  placeholderText: {
    color: theme.colors.text.placeholder,
  },
  dropdownList: {
    marginTop: 5,
    borderWidth: 1,
    borderColor: theme.colors.border.primary,
    borderRadius: theme.borderRadius.md,
    backgroundColor: theme.colors.background.secondary,
    position: 'absolute',
    top: '100%',
    left: 0,
    right: 0,
    zIndex: 10,
  },
  dropdownItem: {
    paddingVertical: theme.spacing.md,
    paddingHorizontal: theme.spacing.md,
    borderBottomWidth: 1,
    borderBottomColor: theme.colors.border.primary,
  },
  dropdownItemText: {
    fontSize: theme.typography.fontSize.md,
    color: theme.colors.text.primary,
    fontFamily: theme.typography.fontFamily.regular,
  },
  inputError: {
    borderColor: theme.colors.danger,
  },
  errorText: {
    color: theme.colors.danger,
    fontSize: theme.typography.fontSize.xs,
    marginTop: theme.spacing.xs,
    fontFamily: theme.typography.fontFamily.regular,
  },
});

export default RegisterScreen;
=======
    <ScrollView contentContainerStyle={styles.scrollContainer} keyboardShouldPersistTaps="handled">
      <View style={styles.container}>
        <Text style={styles.title}>Create Account</Text>

        <Input
          label="Full Name"
          placeholder="Enter your full name"
          value={fullName}
          onChangeText={setFullName}
          autoCapitalize="words"
          editable={!isLoading}
          containerStyle={styles.input}
        />

        <Input
          label="Email"
          placeholder="Enter your email"
          value={email}
          onChangeText={setEmail}
          keyboardType="email-address"
          autoCapitalize="none"
          editable={!isLoading}
          containerStyle={styles.input}
        />

        <Input
          label="Password"
          placeholder="Enter password (min. 6 chars)"
          value={password}
          onChangeText={setPassword}
          isPassword={true}
          editable={!isLoading}
          containerStyle={styles.input}
        />

        <Input
          label="Confirm Password"
          placeholder="Re-enter password"
          value={confirmPassword}
          onChangeText={setConfirmPassword}
          isPassword={true}
          editable={!isLoading}
          containerStyle={styles.input}
        />

        {error && <Text style={styles.errorText}>{error}</Text>}

        <Button
          onPress={handleRegister}
          loading={isLoading}
          disabled={isLoading}
          fullWidth
          style={styles.button}
          variant="primary"
        >
          Register
        </Button>

        {/* Login Link */}
        <View style={styles.loginContainer}>
          <Text style={styles.loginText}>Already have an account? </Text>
          <TouchableOpacity onPress={navigateToLogin} disabled={isLoading}>
            <Text style={[styles.linkText, styles.loginLink]}>Login</Text>
          </TouchableOpacity>
        </View>
      </View>
    </ScrollView>
  );
};

// Styles similar to LoginScreen
const styles = StyleSheet.create({
  scrollContainer: {
    flexGrow: 1,
    justifyContent: 'center',
  },
  container: {
    flex: 1,
    padding: theme.spacing.xl,
    backgroundColor: theme.colors.background.primary,
    justifyContent: 'center',
  },
  title: {
    fontSize: theme.typography.fontSize['3xl'],
    color: theme.colors.text.primary,
    fontFamily: theme.typography.fontFamily.bold,
    textAlign: 'center',
    marginBottom: theme.spacing.xl,
  },
  input: {
    marginBottom: theme.spacing.lg,
  },
  button: {
    marginTop: theme.spacing.md,
  },
  errorText: {
    color: theme.colors.danger,
    textAlign: 'center',
    marginBottom: theme.spacing.md,
    fontSize: theme.typography.fontSize.sm,
    minHeight: theme.typography.lineHeight.sm,
  },
  loginContainer: {
    flexDirection: 'row',
    justifyContent: 'center',
    alignItems: 'center',
    marginTop: theme.spacing.xl,
    paddingBottom: theme.spacing.md,
  },
  loginText: {
    color: theme.colors.text.secondary,
    fontSize: theme.typography.fontSize.sm,
    fontFamily: theme.typography.fontFamily.regular,
  },
  linkText: {
    color: theme.colors.text.link,
    fontSize: theme.typography.fontSize.sm,
    fontFamily: theme.typography.fontFamily.medium,
  },
  loginLink: {
    fontFamily: theme.typography.fontFamily.bold,
  }
});

export default RegisterScreen; 
>>>>>>> aac15b81
<|MERGE_RESOLUTION|>--- conflicted
+++ resolved
@@ -1,10 +1,7 @@
 // RegisterScreen.tsx
-import { Button, Input, SocialButton, Header } from '@components/common';
-import theme from '@theme/theme';
 import React, { useState } from 'react';
 import {
   View,
-<<<<<<< HEAD
   Text,
   StyleSheet,
   TouchableOpacity,
@@ -12,35 +9,42 @@
   Platform,
   SafeAreaView,
   ScrollView,
-} from 'react-native';
-import Icon from 'react-native-vector-icons/FontAwesome';
-=======
-  TouchableOpacity,
-  Text,
   Alert,
-  StyleSheet,
-  ScrollView,
 } from 'react-native';
 import { useDispatch, useSelector } from 'react-redux';
 import { NativeStackScreenProps } from '@react-navigation/native-stack';
->>>>>>> aac15b81
+import Icon from 'react-native-vector-icons/FontAwesome';
+
+// Redux and Navigation imports
+import { authStart, authSuccess, authFailure } from '@store/slices/authSlice';
+import { RootState } from '@store/rootReducer';
+import { AppDispatch } from '@store/index';
+import { AuthStackParamList } from '@navigation/AuthNavigator';
+
+// Service imports
+import { registerUser } from '@services/authService';
+
+// Component imports
+import { Button, Input, SocialButton, Header } from '@components/common';
+import theme from '@theme/theme';
 
 interface Gender {
   label: string;
   value: string;
 }
 
-<<<<<<< HEAD
-const RegisterScreen: React.FC = () => {
-=======
-// Common Component Imports
-import { Input, Button } from '@components/common';
-import theme from '@theme/theme';
+interface ApiError {
+  message: string;
+}
 
 type Props = NativeStackScreenProps<AuthStackParamList, 'Register'>;
 
 const RegisterScreen = ({ navigation }: Props) => {
->>>>>>> aac15b81
+  // Redux state and dispatch
+  const dispatch = useDispatch<AppDispatch>();
+  const { isLoading, error } = useSelector((state: RootState) => state.auth);
+
+  // Form state
   const [fullName, setFullName] = useState('');
   const [email, setEmail] = useState('');
   const [gender, setGender] = useState('');
@@ -63,7 +67,7 @@
     { label: 'Prefer not to say', value: 'not_specified' },
   ];
 
-  const handleRegister = () => {
+  const handleRegister = async () => {
     // Reset all error states
     setFullNameError('');
     setEmailError('');
@@ -109,14 +113,25 @@
     }
 
     if (isValid) {
-      console.log('Registration submitted:', { fullName, email, gender, password });
-      // Implement your registration logic here
+      dispatch(authStart());
+      try {
+        const userData = { fullName, email, gender, password };
+        const response = await registerUser(userData);
+        dispatch(authSuccess({ user: response.user, token: response.token }));
+        // Navigate to appropriate screen after successful registration
+      } catch (error) {
+        const apiError = error as ApiError;
+        const errorMessage = apiError.message || 'Registration failed. Please try again.';
+        dispatch(authFailure(errorMessage));
+        Alert.alert('Registration Failed', errorMessage);
+      }
     }
   };
 
   const handleSocialRegister = (provider: 'google' | 'facebook' | 'apple') => {
     console.log(`Register with ${provider}`);
     // Implement social registration logic
+    // This would follow similar patterns to the social login handlers
   };
 
   const toggleGenderDropdown = () => {
@@ -129,43 +144,46 @@
     if (genderError) setGenderError('');
   };
 
-  const goBack = () => {
-    console.log('Go back');
-    // Navigation logic to go back to previous screen
+  const navigateBack = () => {
+    navigation.goBack();
+  };
+
+  const navigateToLogin = () => {
+    navigation.goBack();
   };
 
   return (
-<<<<<<< HEAD
     <SafeAreaView style={styles.container}>
       <KeyboardAvoidingView
         behavior={Platform.OS === 'ios' ? 'padding' : 'height'}
         style={styles.keyboardAvoidingView}>
         <ScrollView contentContainerStyle={styles.scrollContent}>
-          <Header showBackArrow onBackPress={goBack} />
+          <Header showBackArrow onBackPress={navigateBack} title="Create Account" />
 
           <View style={styles.form}>
             <Input
-              label="Full name"
-              placeholder="Enter user name"
+              label="Full Name"
+              placeholder="Enter your full name"
               value={fullName}
               onChangeText={text => {
                 setFullName(text);
                 if (fullNameError) setFullNameError('');
               }}
               error={fullNameError}
+              autoCapitalize="words"
             />
 
             <Input
               label="Email"
-              placeholder="Enter Email"
+              placeholder="Enter your email"
               value={email}
               onChangeText={text => {
                 setEmail(text);
                 if (emailError) setEmailError('');
               }}
+              error={emailError}
               keyboardType="email-address"
               autoCapitalize="none"
-              error={emailError}
             />
 
             {/* Gender dropdown field */}
@@ -173,13 +191,14 @@
               <Text style={styles.label}>Gender</Text>
               <TouchableOpacity
                 style={[styles.dropdownButton, genderError ? styles.inputError : null]}
-                onPress={toggleGenderDropdown}>
+                onPress={toggleGenderDropdown}
+                disabled={isLoading}>
                 <View style={styles.dropdownTextContainer}>
                   <Text style={[styles.dropdownText, !gender ? styles.placeholderText : null]}>
                     {gender || '--Select gender--'}
                   </Text>
                 </View>
-                {/* <Icon name="chevron-down" size={20} color={theme.colors.text.secondary} /> */}
+                <Icon name="chevron-down" size={20} color={theme.colors.text.secondary} />
               </TouchableOpacity>
               {genderError ? <Text style={styles.errorText}>{genderError}</Text> : null}
 
@@ -212,8 +231,8 @@
             />
 
             <Input
-              label="Confirm password"
-              placeholder="Enter Confirm password"
+              label="Confirm Password"
+              placeholder="Confirm your password"
               value={confirmPassword}
               onChangeText={text => {
                 setConfirmPassword(text);
@@ -224,6 +243,8 @@
               secureTextEntry
             />
 
+            {error && <Text style={styles.globalErrorText}>{error}</Text>}
+
             <Button
               variant="primary"
               size="md"
@@ -240,9 +261,21 @@
             </View>
 
             <View style={styles.socialButtons}>
-              <SocialButton iconName="google" onPress={() => handleSocialRegister('google')} />
-              <SocialButton iconName="facebook" onPress={() => handleSocialRegister('facebook')} />
-              <SocialButton iconName="apple" onPress={() => handleSocialRegister('apple')} />
+              <SocialButton
+                iconName="google"
+                // onPress={() => handleSocialRegister('google')}
+                disabled={isLoading}
+              />
+              <SocialButton
+                iconName="facebook"
+                // onPress={() => handleSocialRegister('facebook')}
+                disabled={isLoading}
+              />
+              <SocialButton
+                iconName="apple"
+                // onPress={() => handleSocialRegister('apple')}
+                disabled={isLoading}
+              />
             </View>
           </View>
         </ScrollView>
@@ -387,118 +420,18 @@
     marginTop: theme.spacing.xs,
     fontFamily: theme.typography.fontFamily.regular,
   },
-});
-
-export default RegisterScreen;
-=======
-    <ScrollView contentContainerStyle={styles.scrollContainer} keyboardShouldPersistTaps="handled">
-      <View style={styles.container}>
-        <Text style={styles.title}>Create Account</Text>
-
-        <Input
-          label="Full Name"
-          placeholder="Enter your full name"
-          value={fullName}
-          onChangeText={setFullName}
-          autoCapitalize="words"
-          editable={!isLoading}
-          containerStyle={styles.input}
-        />
-
-        <Input
-          label="Email"
-          placeholder="Enter your email"
-          value={email}
-          onChangeText={setEmail}
-          keyboardType="email-address"
-          autoCapitalize="none"
-          editable={!isLoading}
-          containerStyle={styles.input}
-        />
-
-        <Input
-          label="Password"
-          placeholder="Enter password (min. 6 chars)"
-          value={password}
-          onChangeText={setPassword}
-          isPassword={true}
-          editable={!isLoading}
-          containerStyle={styles.input}
-        />
-
-        <Input
-          label="Confirm Password"
-          placeholder="Re-enter password"
-          value={confirmPassword}
-          onChangeText={setConfirmPassword}
-          isPassword={true}
-          editable={!isLoading}
-          containerStyle={styles.input}
-        />
-
-        {error && <Text style={styles.errorText}>{error}</Text>}
-
-        <Button
-          onPress={handleRegister}
-          loading={isLoading}
-          disabled={isLoading}
-          fullWidth
-          style={styles.button}
-          variant="primary"
-        >
-          Register
-        </Button>
-
-        {/* Login Link */}
-        <View style={styles.loginContainer}>
-          <Text style={styles.loginText}>Already have an account? </Text>
-          <TouchableOpacity onPress={navigateToLogin} disabled={isLoading}>
-            <Text style={[styles.linkText, styles.loginLink]}>Login</Text>
-          </TouchableOpacity>
-        </View>
-      </View>
-    </ScrollView>
-  );
-};
-
-// Styles similar to LoginScreen
-const styles = StyleSheet.create({
-  scrollContainer: {
-    flexGrow: 1,
-    justifyContent: 'center',
-  },
-  container: {
-    flex: 1,
-    padding: theme.spacing.xl,
-    backgroundColor: theme.colors.background.primary,
-    justifyContent: 'center',
-  },
-  title: {
-    fontSize: theme.typography.fontSize['3xl'],
-    color: theme.colors.text.primary,
-    fontFamily: theme.typography.fontFamily.bold,
-    textAlign: 'center',
-    marginBottom: theme.spacing.xl,
-  },
-  input: {
-    marginBottom: theme.spacing.lg,
-  },
-  button: {
-    marginTop: theme.spacing.md,
-  },
-  errorText: {
+  globalErrorText: {
     color: theme.colors.danger,
     textAlign: 'center',
     marginBottom: theme.spacing.md,
     fontSize: theme.typography.fontSize.sm,
-    minHeight: theme.typography.lineHeight.sm,
+    minHeight: theme.typography.lineHeight?.sm || 20,
   },
   loginContainer: {
     flexDirection: 'row',
     justifyContent: 'center',
     alignItems: 'center',
     marginTop: theme.spacing.xl,
-    paddingBottom: theme.spacing.md,
   },
   loginText: {
     color: theme.colors.text.secondary,
@@ -508,12 +441,8 @@
   linkText: {
     color: theme.colors.text.link,
     fontSize: theme.typography.fontSize.sm,
-    fontFamily: theme.typography.fontFamily.medium,
-  },
-  loginLink: {
     fontFamily: theme.typography.fontFamily.bold,
-  }
+  },
 });
 
-export default RegisterScreen; 
->>>>>>> aac15b81
+export default RegisterScreen;