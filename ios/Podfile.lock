--- conflicted
+++ resolved
@@ -38,41 +38,38 @@
   - hermes-engine (0.79.1):
     - hermes-engine/Pre-built (= 0.79.1)
   - hermes-engine/Pre-built (0.79.1)
-<<<<<<< HEAD
   - ios-voice-processor (1.2.0)
+  - lottie-ios (4.5.0)
+  - lottie-react-native (7.2.2):
+    - DoubleConversion
+    - glog
+    - hermes-engine
+    - lottie-ios (= 4.5.0)
+    - RCT-Folly (= 2024.11.18.00)
+    - RCTRequired
+    - RCTTypeSafety
+    - React-Core
+    - React-debug
+    - React-Fabric
+    - React-featureflags
+    - React-graphics
+    - React-hermes
+    - React-ImageManager
+    - React-jsi
+    - React-NativeModulesApple
+    - React-RCTFabric
+    - React-renderercss
+    - React-rendererdebug
+    - React-utils
+    - ReactCodegen
+    - ReactCommon/turbomodule/bridging
+    - ReactCommon/turbomodule/core
+    - Yoga
   - Porcupine-iOS (3.0.4):
     - ios-voice-processor (~> 1.2.0)
   - porcupine-react-native (3.0.3):
     - Porcupine-iOS (~> 3.0.4)
     - React
-=======
-  - lottie-ios (4.5.0)
-  - lottie-react-native (7.2.2):
-    - DoubleConversion
-    - glog
-    - hermes-engine
-    - lottie-ios (= 4.5.0)
-    - RCT-Folly (= 2024.11.18.00)
-    - RCTRequired
-    - RCTTypeSafety
-    - React-Core
-    - React-debug
-    - React-Fabric
-    - React-featureflags
-    - React-graphics
-    - React-hermes
-    - React-ImageManager
-    - React-jsi
-    - React-NativeModulesApple
-    - React-RCTFabric
-    - React-renderercss
-    - React-rendererdebug
-    - React-utils
-    - ReactCodegen
-    - ReactCommon/turbomodule/bridging
-    - ReactCommon/turbomodule/core
-    - Yoga
->>>>>>> 9bcce1f2
   - RCT-Folly (2024.11.18.00):
     - boost
     - DoubleConversion
@@ -1850,8 +1847,6 @@
     - React-utils (= 0.79.1)
   - RNAppleAuthentication (2.4.1):
     - React-Core
-  - RNAudioRecorderPlayer (3.6.12):
-    - React-Core
   - RNCAsyncStorage (2.1.2):
     - DoubleConversion
     - glog
@@ -1876,11 +1871,7 @@
     - ReactCommon/turbomodule/bridging
     - ReactCommon/turbomodule/core
     - Yoga
-<<<<<<< HEAD
-  - RNCPicker (2.11.0):
-=======
   - RNCMaskedView (0.3.2):
->>>>>>> 9bcce1f2
     - DoubleConversion
     - glog
     - hermes-engine
@@ -1904,11 +1895,7 @@
     - ReactCommon/turbomodule/bridging
     - ReactCommon/turbomodule/core
     - Yoga
-<<<<<<< HEAD
-  - RNFS (2.20.0):
-    - React-Core
-=======
-  - RNDateTimePicker (8.3.0):
+  - RNCPicker (2.11.0):
     - DoubleConversion
     - glog
     - hermes-engine
@@ -1932,7 +1919,32 @@
     - ReactCommon/turbomodule/bridging
     - ReactCommon/turbomodule/core
     - Yoga
->>>>>>> 9bcce1f2
+  - RNDateTimePicker (8.3.0):
+    - DoubleConversion
+    - glog
+    - hermes-engine
+    - RCT-Folly (= 2024.11.18.00)
+    - RCTRequired
+    - RCTTypeSafety
+    - React-Core
+    - React-debug
+    - React-Fabric
+    - React-featureflags
+    - React-graphics
+    - React-hermes
+    - React-ImageManager
+    - React-jsi
+    - React-NativeModulesApple
+    - React-RCTFabric
+    - React-renderercss
+    - React-rendererdebug
+    - React-utils
+    - ReactCodegen
+    - ReactCommon/turbomodule/bridging
+    - ReactCommon/turbomodule/core
+    - Yoga
+  - RNFS (2.20.0):
+    - React-Core
   - RNGestureHandler (2.25.0):
     - DoubleConversion
     - glog
@@ -2144,11 +2156,8 @@
   - fmt (from `../node_modules/react-native/third-party-podspecs/fmt.podspec`)
   - glog (from `../node_modules/react-native/third-party-podspecs/glog.podspec`)
   - hermes-engine (from `../node_modules/react-native/sdks/hermes-engine/hermes-engine.podspec`)
-<<<<<<< HEAD
+  - lottie-react-native (from `../node_modules/lottie-react-native`)
   - "porcupine-react-native (from `../node_modules/@picovoice/porcupine-react-native`)"
-=======
-  - lottie-react-native (from `../node_modules/lottie-react-native`)
->>>>>>> 9bcce1f2
   - RCT-Folly (from `../node_modules/react-native/third-party-podspecs/RCT-Folly.podspec`)
   - RCT-Folly/Fabric (from `../node_modules/react-native/third-party-podspecs/RCT-Folly.podspec`)
   - RCTDeprecation (from `../node_modules/react-native/ReactApple/Libraries/RCTFoundation/RCTDeprecation`)
@@ -2220,15 +2229,11 @@
   - ReactCodegen (from `build/generated/ios`)
   - ReactCommon/turbomodule/core (from `../node_modules/react-native/ReactCommon`)
   - "RNAppleAuthentication (from `../node_modules/@invertase/react-native-apple-authentication`)"
-  - RNAudioRecorderPlayer (from `../node_modules/react-native-audio-recorder-player`)
   - "RNCAsyncStorage (from `../node_modules/@react-native-async-storage/async-storage`)"
-<<<<<<< HEAD
+  - "RNCMaskedView (from `../node_modules/@react-native-masked-view/masked-view`)"
   - "RNCPicker (from `../node_modules/@react-native-picker/picker`)"
+  - "RNDateTimePicker (from `../node_modules/@react-native-community/datetimepicker`)"
   - RNFS (from `../node_modules/react-native-fs`)
-=======
-  - "RNCMaskedView (from `../node_modules/@react-native-masked-view/masked-view`)"
-  - "RNDateTimePicker (from `../node_modules/@react-native-community/datetimepicker`)"
->>>>>>> 9bcce1f2
   - RNGestureHandler (from `../node_modules/react-native-gesture-handler`)
   - "RNGoogleSignin (from `../node_modules/@react-native-google-signin/google-signin`)"
   - RNPermissions (from `../node_modules/react-native-permissions`)
@@ -2250,13 +2255,10 @@
     - GoogleSignIn
     - GTMAppAuth
     - GTMSessionFetcher
-<<<<<<< HEAD
     - ios-voice-processor
+    - lottie-ios
     - Porcupine-iOS
     - React-Codegen
-=======
-    - lottie-ios
->>>>>>> 9bcce1f2
     - SocketRocket
 
 EXTERNAL SOURCES:
@@ -2277,13 +2279,10 @@
   hermes-engine:
     :podspec: "../node_modules/react-native/sdks/hermes-engine/hermes-engine.podspec"
     :tag: hermes-2025-03-03-RNv0.79.0-bc17d964d03743424823d7dd1a9f37633459c5c5
-<<<<<<< HEAD
+  lottie-react-native:
+    :path: "../node_modules/lottie-react-native"
   porcupine-react-native:
     :path: "../node_modules/@picovoice/porcupine-react-native"
-=======
-  lottie-react-native:
-    :path: "../node_modules/lottie-react-native"
->>>>>>> 9bcce1f2
   RCT-Folly:
     :podspec: "../node_modules/react-native/third-party-podspecs/RCT-Folly.podspec"
   RCTDeprecation:
@@ -2422,21 +2421,16 @@
     :path: "../node_modules/react-native/ReactCommon"
   RNAppleAuthentication:
     :path: "../node_modules/@invertase/react-native-apple-authentication"
-  RNAudioRecorderPlayer:
-    :path: "../node_modules/react-native-audio-recorder-player"
   RNCAsyncStorage:
     :path: "../node_modules/@react-native-async-storage/async-storage"
-<<<<<<< HEAD
+  RNCMaskedView:
+    :path: "../node_modules/@react-native-masked-view/masked-view"
   RNCPicker:
     :path: "../node_modules/@react-native-picker/picker"
+  RNDateTimePicker:
+    :path: "../node_modules/@react-native-community/datetimepicker"
   RNFS:
     :path: "../node_modules/react-native-fs"
-=======
-  RNCMaskedView:
-    :path: "../node_modules/@react-native-masked-view/masked-view"
-  RNDateTimePicker:
-    :path: "../node_modules/@react-native-community/datetimepicker"
->>>>>>> 9bcce1f2
   RNGestureHandler:
     :path: "../node_modules/react-native-gesture-handler"
   RNGoogleSignin:
@@ -2473,14 +2467,11 @@
   GTMAppAuth: f69bd07d68cd3b766125f7e072c45d7340dea0de
   GTMSessionFetcher: 5aea5ba6bd522a239e236100971f10cb71b96ab6
   hermes-engine: c32f2e405098bc1ebe30630a051ddce6f21d3c2e
-<<<<<<< HEAD
   ios-voice-processor: 6b5ca08962f39e434fe39dca0f483d923a3b1b97
+  lottie-ios: a881093fab623c467d3bce374367755c272bdd59
+  lottie-react-native: 8bc11e10576d1a3f77f4e0ae5b70503c5c890a09
   Porcupine-iOS: da103a8848ce6b36acd4a5e42bb811d4532dd515
   porcupine-react-native: 6f5ebf219982026ff463140bb04f4327c831d21b
-=======
-  lottie-ios: a881093fab623c467d3bce374367755c272bdd59
-  lottie-react-native: 8bc11e10576d1a3f77f4e0ae5b70503c5c890a09
->>>>>>> 9bcce1f2
   RCT-Folly: e78785aa9ba2ed998ea4151e314036f6c49e6d82
   RCTDeprecation: 0ada4fb1e5c5637bff940dc40b94e2d3bf96b0ab
   RCTRequired: 76ca80ff10acb3834ed0dacba9645645009578a2
@@ -2551,15 +2542,11 @@
   ReactCodegen: 86758c0e13c6b245ff0cd7123cc5e8910d67546a
   ReactCommon: aa48e4fddbc6a0afa19dca39a1b6016c150b5db4
   RNAppleAuthentication: c3dddf5918126c9aae85dc2e2ce9fb87835e9e04
-  RNAudioRecorderPlayer: 11df0c7b614e9767ef24d896465c3a758c592de7
   RNCAsyncStorage: 39c42c1e478e1f5166d1db52b5055e090e85ad66
-<<<<<<< HEAD
+  RNCMaskedView: ae521efb1c6c2b183ae0f8479487db03c826184c
   RNCPicker: e51a9eb07c7dfbfba3d6c6cc567e083376c717cc
+  RNDateTimePicker: 43ee3de2bc639bc0d9b77564961060a54dfc7111
   RNFS: 89de7d7f4c0f6bafa05343c578f61118c8282ed8
-=======
-  RNCMaskedView: ae521efb1c6c2b183ae0f8479487db03c826184c
-  RNDateTimePicker: 43ee3de2bc639bc0d9b77564961060a54dfc7111
->>>>>>> 9bcce1f2
   RNGestureHandler: ebef699ea17e7c0006c1074e1e423ead60ce0121
   RNGoogleSignin: f3168a11bf7c59eaa34a1b466e2b372f1e5ca95a
   RNPermissions: 26b05e98dcc62251839cc966c9a96db97b0a3295
